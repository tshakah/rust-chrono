// This is a part of rust-chrono.
// Copyright (c) 2014-2015, Kang Seonghoon.
// See README.md and LICENSE.txt for details.

/*!

# Chrono 0.2.8

Date and time handling for Rust. (also known as `rust-chrono`)
It aims to be a feature-complete superset of the [time](https://github.com/rust-lang/time) library.
In particular,

* Chrono strictly adheres to ISO 8601.
* Chrono is timezone-aware by default, with separate timezone-naive types.
* Chrono is space-optimal and (while not being the primary goal) reasonably efficient.

There were several previous attempts to bring a good date and time library to Rust,
which Chrono builts upon and should acknowledge:

* [Initial research on the wiki](https://github.com/rust-lang/rust/wiki/Lib-datetime)
* Dietrich Epp's [datetime-rs](https://github.com/depp/datetime-rs)
* Luis de Bethencourt's [rust-datetime](https://github.com/luisbg/rust-datetime)

## Usage

Put this in your `Cargo.toml`:

```toml
[dependencies]
chrono = "0.2"
```

And this in your crate root:

```rust
extern crate chrono;
```

## Overview

### Duration

Chrono used to have a `Duration` type, which represents the time span.
Now Rust standard library includes it as `std::time::duration::Duration` and
Chrono simply reexports it.

### Date and Time

Chrono provides a `DateTime` type for the combined date and time.

`DateTime`, among others, is timezone-aware and
must be constructed from the `TimeZone` object.
`DateTime`s with different time zones do not mix, but can be converted to each other.

You can get the current date and time in the UTC time zone (`UTC::now()`)
or in the local time zone (`Local::now()`).

~~~~ {.rust}
use chrono::*;

let utc: DateTime<UTC> = UTC::now();       // e.g. `2014-11-28T12:45:59.324310806Z`
let local: DateTime<Local> = Local::now(); // e.g. `2014-11-28T21:45:59.324310806+09:00`
# let _ = utc; let _ = local;
~~~~

Alternatively, you can create your own date and time.
This is a bit verbose due to Rust's lack of function and method overloading,
but in turn we get a rich combination of initialization methods.

~~~~ {.rust}
use chrono::*;

let dt = UTC.ymd(2014, 7, 8).and_hms(9, 10, 11); // `2014-07-08T09:10:11Z`
// July 8 is 188th day of the year 2014 (`o` for "ordinal")
assert_eq!(dt, UTC.yo(2014, 189).and_hms(9, 10, 11));
// July 8 is Tuesday in ISO week 28 of the year 2014.
assert_eq!(dt, UTC.isoywd(2014, 28, Weekday::Tue).and_hms(9, 10, 11));

let dt = UTC.ymd(2014, 7, 8).and_hms_milli(9, 10, 11, 12); // `2014-07-08T09:10:11.012Z`
assert_eq!(dt, UTC.ymd(2014, 7, 8).and_hms_micro(9, 10, 11, 12_000));
assert_eq!(dt, UTC.ymd(2014, 7, 8).and_hms_nano(9, 10, 11, 12_000_000));

// dynamic verification
assert_eq!(UTC.ymd_opt(2014, 7, 8).and_hms_opt(21, 15, 33),
           LocalResult::Single(UTC.ymd(2014, 7, 8).and_hms(21, 15, 33)));
assert_eq!(UTC.ymd_opt(2014, 7, 8).and_hms_opt(80, 15, 33), LocalResult::None);
assert_eq!(UTC.ymd_opt(2014, 7, 38).and_hms_opt(21, 15, 33), LocalResult::None);

// other time zone objects can be used to construct a local datetime.
// obviously, `local_dt` is normally different from `dt`, but `fixed_dt` should be identical.
let local_dt = Local.ymd(2014, 7, 8).and_hms_milli(9, 10, 11, 12);
let fixed_dt = FixedOffset::east(9 * 3600).ymd(2014, 7, 8).and_hms_milli(18, 10, 11, 12);
assert_eq!(dt, fixed_dt);
# let _ = local_dt;
~~~~

Various properties are available to the date and time, and can be altered individually.
Most of them are defined in the traits `Datelike` and `Timelike` which you should `use` before.
Addition and subtraction is also supported.
The following illustrates most supported operations to the date and time:

~~~~ {.rust}
# #![feature(std_misc)]
use chrono::*;

# /* we intentionally fake the datetime...
// assume this returned `2014-11-28T21:45:59.324310806+09:00`:
let dt = Local::now();
# */ // up to here. we now define a fixed datetime for the illustrative purpose.
# let dt = FixedOffset::east(9*3600).ymd(2014, 11, 28).and_hms_nano(21, 45, 59, 324310806);

// property accessors
assert_eq!((dt.year(), dt.month(), dt.day()), (2014, 11, 28));
assert_eq!((dt.month0(), dt.day0()), (10, 27)); // for unfortunate souls
assert_eq!((dt.hour(), dt.minute(), dt.second()), (21, 45, 59));
assert_eq!(dt.weekday(), Weekday::Fri);
assert_eq!(dt.weekday().number_from_monday(), 5); // Mon=1, ..., Sat=7
assert_eq!(dt.ordinal(), 332); // the day of year
assert_eq!(dt.num_days_from_ce(), 735565); // the number of days from and including Jan 1, 1

// time zone accessor and manipulation
assert_eq!(dt.offset().local_minus_utc(), Duration::hours(9));
assert_eq!(dt.timezone(), FixedOffset::east(9 * 3600));
assert_eq!(dt.with_timezone(&UTC), UTC.ymd(2014, 11, 28).and_hms_nano(12, 45, 59, 324310806));

// a sample of property manipulations (validates dynamically)
assert_eq!(dt.with_day(29).unwrap().weekday(), Weekday::Sat); // 2014-11-29 is Saturday
assert_eq!(dt.with_day(32), None);
assert_eq!(dt.with_year(-300).unwrap().num_days_from_ce(), -109606); // November 29, 301 BCE

// arithmetic operations
assert_eq!(UTC.ymd(2014, 11, 14).and_hms(8, 9, 10) - UTC.ymd(2014, 11, 14).and_hms(10, 9, 8),
           Duration::seconds(-2 * 3600 + 2));
assert_eq!(UTC.ymd(1970, 1, 1).and_hms(0, 0, 0) + Duration::seconds(1_000_000_000),
           UTC.ymd(2001, 9, 9).and_hms(1, 46, 40));
assert_eq!(UTC.ymd(1970, 1, 1).and_hms(0, 0, 0) - Duration::seconds(1_000_000_000),
           UTC.ymd(1938, 4, 24).and_hms(22, 13, 20));
~~~~

Formatting is done via the `format` method,
which format is equivalent to the familiar `strftime` format.
(See the `format::strftime` module documentation for full syntax.)

The default `to_string` method and `{:?}` specifier also give a reasonable representation.
Chrono also provides `to_rfc{2822,3339}` methods for well-known formats.

~~~~ {.rust}
use chrono::*;

let dt = UTC.ymd(2014, 11, 28).and_hms(12, 0, 9);
assert_eq!(dt.format("%Y-%m-%d %H:%M:%S").to_string(), "2014-11-28 12:00:09");
assert_eq!(dt.format("%a %b %e %T %Y").to_string(), "Fri Nov 28 12:00:09 2014");
assert_eq!(dt.format("%a %b %e %T %Y").to_string(), dt.format("%c").to_string());

assert_eq!(dt.to_string(), "2014-11-28 12:00:09 UTC");
assert_eq!(dt.to_rfc2822(), "Fri, 28 Nov 2014 12:00:09 +0000");
assert_eq!(dt.to_rfc3339(), "2014-11-28T12:00:09+00:00");
assert_eq!(format!("{:?}", dt), "2014-11-28T12:00:09Z");
~~~~

Parsing can be done with three methods:

1. The standard `FromStr` trait (and `parse` method on a string) can be used for
   parsing `DateTime<FixedOffset>`, `DateTime<UTC>` and `DateTime<Local>` values.
   This parses what the `{:?}` (`std::fmt::Debug`) format specifier prints,
   and requires the offset to be present.

2. `DateTime::parse_from_str` parses a date and time with offsets and
   returns `DateTime<FixedOffset>`.
   This should be used when the offset is a part of input and the caller cannot guess that.
   It *cannot* be used when the offset can be missing.
   `DateTime::parse_from_rfc{2822,3339}` are similar but for well-known formats.

3. `Offset::datetime_from_str` is similar but returns `DateTime` of given offset.
   When the explicit offset is missing from the input, it simply uses given offset.
   It issues an error when the input contains an explicit offset different from the current offset.

More detailed control over the parsing process is available via `format` module.

~~~~ {.rust}
use chrono::*;

let dt = UTC.ymd(2014, 11, 28).and_hms(12, 0, 9);
let fixed_dt = dt.with_timezone(&FixedOffset::east(9*3600));

// method 1
assert_eq!("2014-11-28T12:00:09Z".parse::<DateTime<UTC>>(), Ok(dt.clone()));
assert_eq!("2014-11-28T21:00:09+09:00".parse::<DateTime<UTC>>(), Ok(dt.clone()));
assert_eq!("2014-11-28T21:00:09+09:00".parse::<DateTime<FixedOffset>>(), Ok(fixed_dt.clone()));

// method 2
assert_eq!(DateTime::parse_from_str("2014-11-28 21:00:09 +09:00", "%Y-%m-%d %H:%M:%S %z"),
           Ok(fixed_dt.clone()));
assert_eq!(DateTime::parse_from_rfc2822("Fri, 28 Nov 2014 21:00:09 +0900"), Ok(fixed_dt.clone()));
assert_eq!(DateTime::parse_from_rfc3339("2014-11-28T21:00:09+09:00"), Ok(fixed_dt.clone()));

// method 3
assert_eq!(UTC.datetime_from_str("2014-11-28 12:00:09", "%Y-%m-%d %H:%M:%S"), Ok(dt.clone()));
assert_eq!(UTC.datetime_from_str("Fri Nov 28 12:00:09 2014", "%a %b %e %T %Y"), Ok(dt.clone()));

// oops, the year is missing!
assert!(UTC.datetime_from_str("Fri Nov 28 12:00:09", "%a %b %e %T %Y").is_err());
// oops, the format string does not include the year at all!
assert!(UTC.datetime_from_str("Fri Nov 28 12:00:09", "%a %b %e %T").is_err());
// oops, the weekday is incorrect!
assert!(UTC.datetime_from_str("Sat Nov 28 12:00:09 2014", "%a %b %e %T %Y").is_err());
~~~~

### Individual date

Chrono also provides an individual date type (`Date`).
It also has time zones attached, and have to be constructed via time zones.
Most operations available to `DateTime` are also available to `Date` whenever appropriate.

~~~~ {.rust}
use chrono::*;

# // these *may* fail, but only very rarely. just rerun the test if you were that unfortunate ;)
assert_eq!(UTC::today(), UTC::now().date());
assert_eq!(Local::today(), Local::now().date());

assert_eq!(UTC.ymd(2014, 11, 28).weekday(), Weekday::Fri);
assert_eq!(UTC.ymd_opt(2014, 11, 31), LocalResult::None);
assert_eq!(UTC.ymd(2014, 11, 28).and_hms_milli(7, 8, 9, 10).format("%H%M%S").to_string(),
           "070809");
~~~~

There is no timezone-aware `Time` due to the lack of usefulness and also the complexity.

`DateTime` has `date` method which returns a `Date` which represents its date component.
There is also a `time` method, which simply returns a naive local time described below.

### Naive date and time

Chrono provides naive counterparts to `Date`, (non-existent) `Time` and `DateTime`
as `NaiveDate`, `NaiveTime` and `NaiveDateTime` respectively.

They have almost equivalent interfaces as their timezone-aware twins,
but are not associated to time zones obviously and can be quite low-level.
They are mostly useful for building blocks for higher-level types.

Timezone-aware `DateTime` and `Date` types have two methods returning naive versions:
`naive_local` returns a view to the naive local time,
and `naive_utc` returns a view to the naive UTC time.

## Limitations

Only proleptic Gregorian calendar (i.e. extended to support older dates) is supported.
Be very careful if you really have to deal with pre-20C dates, they can be in Julian or others.

Date types are limited in about +/- 262,000 years from the common epoch.
Time types are limited in the nanosecond accuracy.

Leap seconds are supported in the representation but Chrono doesn't try to make use of them.
(The main reason is that leap seconds are not really predictable.)
Almost *every* operation over the possible leap seconds will ignore them.
Consider using `NaiveDateTime` with the implicit TAI (International Atomic Time) scale if you want.

Chrono inherently does not support an inaccurate or partial date and time representation.
Any operation that can be ambiguous will return `None` in such cases.
For example, "a month later" of 2014-01-30 is not well-defined
and consequently `UTC.ymd(2014, 1, 30).with_month(2)` returns `None`.

Advanced time zone handling is not yet supported (but is planned in 0.3).

*/

#![doc(html_root_url = "https://lifthrasiir.github.io/rust-chrono/")]

#![feature(slice_patterns)]
#![feature(core, str_char, std_misc)] // lib stability features as per RFC #507
#![cfg_attr(test, feature(test))] // ditto
#![deny(missing_docs)]

<<<<<<< HEAD
extern crate "time" as stdtime;
extern crate rustc_serialize;
=======
extern crate time as stdtime;
>>>>>>> e0127020

pub use duration::Duration;
pub use offset::{TimeZone, Offset, LocalResult};
pub use offset::utc::UTC;
pub use offset::fixed::FixedOffset;
pub use offset::local::Local;
pub use naive::date::NaiveDate;
pub use naive::time::NaiveTime;
pub use naive::datetime::NaiveDateTime;
pub use date::Date;
pub use datetime::DateTime;
pub use format::{ParseError, ParseResult};

// useful throughout the codebase
macro_rules! try_opt {
    ($e:expr) => (match $e { Some(v) => v, None => return None })
}

mod div;
pub mod duration {
    //! ISO 8601 duration.
    //!
    //! This used to be a part of rust-chrono,
    //! but has been subsequently merged into Rust's standard library.
    pub use std::time::duration::{MIN, MAX, Duration};
}
pub mod offset;
pub mod naive {
    //! Date and time types which do not concern about the timezones.
    //!
    //! They are primarily building blocks for other types (e.g. `TimeZone`),
    //! but can be also used for the simpler date and time handling.
    pub mod date;
    pub mod time;
    pub mod datetime;
}
pub mod date;
pub mod datetime;
pub mod format;

/// The day of week (DOW).
///
/// The order of the days of week depends on the context.
/// One should prefer `*_from_monday` or `*_from_sunday` methods to get the correct result.
#[derive(PartialEq, Eq, Copy, Clone, FromPrimitive, Debug)]
pub enum Weekday {
    /// Monday.
    Mon = 0,
    /// Tuesday.
    Tue = 1,
    /// Wednesday.
    Wed = 2,
    /// Thursday.
    Thu = 3,
    /// Friday.
    Fri = 4,
    /// Saturday.
    Sat = 5,
    /// Sunday.
    Sun = 6,
}

impl Weekday {
    /// The next day in the week.
    #[inline]
    pub fn succ(&self) -> Weekday {
        match *self {
            Weekday::Mon => Weekday::Tue,
            Weekday::Tue => Weekday::Wed,
            Weekday::Wed => Weekday::Thu,
            Weekday::Thu => Weekday::Fri,
            Weekday::Fri => Weekday::Sat,
            Weekday::Sat => Weekday::Sun,
            Weekday::Sun => Weekday::Mon,
        }
    }

    /// The previous day in the week.
    #[inline]
    pub fn pred(&self) -> Weekday {
        match *self {
            Weekday::Mon => Weekday::Sun,
            Weekday::Tue => Weekday::Mon,
            Weekday::Wed => Weekday::Tue,
            Weekday::Thu => Weekday::Wed,
            Weekday::Fri => Weekday::Thu,
            Weekday::Sat => Weekday::Fri,
            Weekday::Sun => Weekday::Sat,
        }
    }

    /// Returns a DOW number starting from Monday = 1. (ISO 8601 weekday number)
    #[inline]
    pub fn number_from_monday(&self) -> u32 {
        match *self {
            Weekday::Mon => 1,
            Weekday::Tue => 2,
            Weekday::Wed => 3,
            Weekday::Thu => 4,
            Weekday::Fri => 5,
            Weekday::Sat => 6,
            Weekday::Sun => 7,
        }
    }

    /// Returns a DOW number starting from Sunday = 1.
    #[inline]
    pub fn number_from_sunday(&self) -> u32 {
        match *self {
            Weekday::Mon => 2,
            Weekday::Tue => 3,
            Weekday::Wed => 4,
            Weekday::Thu => 5,
            Weekday::Fri => 6,
            Weekday::Sat => 7,
            Weekday::Sun => 1,
        }
    }

    /// Returns a DOW number starting from Monday = 0.
    #[inline]
    pub fn num_days_from_monday(&self) -> u32 {
        match *self {
            Weekday::Mon => 0,
            Weekday::Tue => 1,
            Weekday::Wed => 2,
            Weekday::Thu => 3,
            Weekday::Fri => 4,
            Weekday::Sat => 5,
            Weekday::Sun => 6,
        }
    }

    /// Returns a DOW number starting from Sunday = 0.
    #[inline]
    pub fn num_days_from_sunday(&self) -> u32 {
        match *self {
            Weekday::Mon => 1,
            Weekday::Tue => 2,
            Weekday::Wed => 3,
            Weekday::Thu => 4,
            Weekday::Fri => 5,
            Weekday::Sat => 6,
            Weekday::Sun => 0,
        }
    }
}

/// The common set of methods for date component.
pub trait Datelike {
    /// Returns the year number.
    fn year(&self) -> i32;

    /// Returns the absolute year number starting from 1 with a boolean flag,
    /// which is false when the year predates the epoch (BCE/BC) and true otherwise (CE/AD).
    #[inline]
    fn year_ce(&self) -> (bool, u32) {
        let year = self.year();
        if year < 1 {
            (false, (1 - year) as u32)
        } else {
            (true, year as u32)
        }
    }

    /// Returns the month number starting from 1.
    fn month(&self) -> u32;

    /// Returns the month number starting from 0.
    fn month0(&self) -> u32;

    /// Returns the day of month starting from 1.
    fn day(&self) -> u32;

    /// Returns the day of month starting from 0.
    fn day0(&self) -> u32;

    /// Returns the day of year starting from 1.
    fn ordinal(&self) -> u32;

    /// Returns the day of year starting from 0.
    fn ordinal0(&self) -> u32;

    /// Returns the day of week.
    fn weekday(&self) -> Weekday;

    /// Returns the ISO week date: an adjusted year, week number and day of week.
    /// The adjusted year may differ from that of the calendar date.
    fn isoweekdate(&self) -> (i32, u32, Weekday);

    /// Makes a new value with the year number changed.
    ///
    /// Returns `None` when the resulting value would be invalid.
    fn with_year(&self, year: i32) -> Option<Self>;

    /// Makes a new value with the month number (starting from 1) changed.
    ///
    /// Returns `None` when the resulting value would be invalid.
    fn with_month(&self, month: u32) -> Option<Self>;

    /// Makes a new value with the month number (starting from 0) changed.
    ///
    /// Returns `None` when the resulting value would be invalid.
    fn with_month0(&self, month0: u32) -> Option<Self>;

    /// Makes a new value with the day of month (starting from 1) changed.
    ///
    /// Returns `None` when the resulting value would be invalid.
    fn with_day(&self, day: u32) -> Option<Self>;

    /// Makes a new value with the day of month (starting from 0) changed.
    ///
    /// Returns `None` when the resulting value would be invalid.
    fn with_day0(&self, day0: u32) -> Option<Self>;

    /// Makes a new value with the day of year (starting from 1) changed.
    ///
    /// Returns `None` when the resulting value would be invalid.
    fn with_ordinal(&self, ordinal: u32) -> Option<Self>;

    /// Makes a new value with the day of year (starting from 0) changed.
    ///
    /// Returns `None` when the resulting value would be invalid.
    fn with_ordinal0(&self, ordinal0: u32) -> Option<Self>;

    /// Returns the number of days since January 1, 1 (Day 1) in the proleptic Gregorian calendar.
    fn num_days_from_ce(&self) -> i32 {
        // we know this wouldn't overflow since year is limited to 1/2^13 of i32's full range.
        let mut year = self.year() - 1;
        let mut ndays = 0;
        if year < 0 {
            let excess = 1 + (-year) / 400;
            year += excess * 400;
            ndays -= excess * 146097;
        }
        let div_100 = year / 100;
        ndays += ((year * 1461) >> 2) - div_100 + (div_100 >> 2);
        ndays + self.ordinal() as i32
    }
}

/// The common set of methods for time component.
pub trait Timelike {
    /// Returns the hour number from 0 to 23.
    fn hour(&self) -> u32;

    /// Returns the hour number from 1 to 12 with a boolean flag,
    /// which is false for AM and true for PM.
    #[inline]
    fn hour12(&self) -> (bool, u32) {
        let hour = self.hour();
        let mut hour12 = hour % 12;
        if hour12 == 0 { hour12 = 12; }
        (hour >= 12, hour12)
    }

    /// Returns the minute number from 0 to 59.
    fn minute(&self) -> u32;

    /// Returns the second number from 0 to 59.
    fn second(&self) -> u32;

    /// Returns the number of nanoseconds since the whole non-leap second.
    /// The range from 1,000,000,000 to 1,999,999,999 represents the leap second.
    fn nanosecond(&self) -> u32;

    /// Makes a new value with the hour number changed.
    ///
    /// Returns `None` when the resulting value would be invalid.
    fn with_hour(&self, hour: u32) -> Option<Self>;

    /// Makes a new value with the minute number changed.
    ///
    /// Returns `None` when the resulting value would be invalid.
    fn with_minute(&self, min: u32) -> Option<Self>;

    /// Makes a new value with the second number changed.
    ///
    /// Returns `None` when the resulting value would be invalid.
    fn with_second(&self, sec: u32) -> Option<Self>;

    /// Makes a new value with nanoseconds since the whole non-leap second changed.
    ///
    /// Returns `None` when the resulting value would be invalid.
    fn with_nanosecond(&self, nano: u32) -> Option<Self>;

    /// Returns the number of non-leap seconds past the last midnight.
    #[inline]
    fn num_seconds_from_midnight(&self) -> u32 {
        self.hour() * 3600 + self.minute() * 60 + self.second()
    }
}

#[test]
fn test_readme_doomsday() {
    use std::iter::range_inclusive;

    for y in range_inclusive(naive::date::MIN.year(), naive::date::MAX.year()) {
        // even months
        let d4   = NaiveDate::from_ymd(y,  4,  4);
        let d6   = NaiveDate::from_ymd(y,  6,  6);
        let d8   = NaiveDate::from_ymd(y,  8,  8);
        let d10  = NaiveDate::from_ymd(y, 10, 10);
        let d12  = NaiveDate::from_ymd(y, 12, 12);

        // nine to five, seven-eleven
        let d59  = NaiveDate::from_ymd(y,  5,  9);
        let d95  = NaiveDate::from_ymd(y,  9,  5);
        let d711 = NaiveDate::from_ymd(y,  7, 11);
        let d117 = NaiveDate::from_ymd(y, 11,  7);

        // "March 0"
        let d30  = NaiveDate::from_ymd(y,  3,  1).pred();

        let weekday = d30.weekday();
        let other_dates = [d4, d6, d8, d10, d12, d59, d95, d711, d117];
        assert!(other_dates.iter().all(|d| d.weekday() == weekday));
    }
}<|MERGE_RESOLUTION|>--- conflicted
+++ resolved
@@ -272,12 +272,8 @@
 #![cfg_attr(test, feature(test))] // ditto
 #![deny(missing_docs)]
 
-<<<<<<< HEAD
-extern crate "time" as stdtime;
+extern crate time as stdtime;
 extern crate rustc_serialize;
-=======
-extern crate time as stdtime;
->>>>>>> e0127020
 
 pub use duration::Duration;
 pub use offset::{TimeZone, Offset, LocalResult};
