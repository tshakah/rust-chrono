--- conflicted
+++ resolved
@@ -327,12 +327,9 @@
 
 extern crate time as stdtime;
 extern crate rustc_serialize;
-<<<<<<< HEAD
 #[cfg(feature = "serde")]
 extern crate serde;
-=======
 extern crate num;
->>>>>>> 2239f21a
 
 pub use duration::Duration;
 pub use offset::{TimeZone, Offset, LocalResult};
