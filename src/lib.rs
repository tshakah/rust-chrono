// This is a part of rust-chrono.
// Copyright (c) 2014-2015, Kang Seonghoon.
// See README.md and LICENSE.txt for details.

/*!

# Chrono 0.2.12

Date and time handling for Rust. (also known as `rust-chrono`)
It aims to be a feature-complete superset of the [time](https://github.com/rust-lang/time) library.
In particular,

* Chrono strictly adheres to ISO 8601.
* Chrono is timezone-aware by default, with separate timezone-naive types.
* Chrono is space-optimal and (while not being the primary goal) reasonably efficient.

There were several previous attempts to bring a good date and time library to Rust,
which Chrono builts upon and should acknowledge:

* [Initial research on the wiki](https://github.com/rust-lang/rust/wiki/Lib-datetime)
* Dietrich Epp's [datetime-rs](https://github.com/depp/datetime-rs)
* Luis de Bethencourt's [rust-datetime](https://github.com/luisbg/rust-datetime)

## Usage

Put this in your `Cargo.toml`:

```toml
[dependencies]
chrono = "0.2"
```

And this in your crate root:

```rust
extern crate chrono;
```

## Overview

### Duration

Chrono used to have a `Duration` type, which represents the time span.
Now Rust standard library includes it as `std::time::duration::Duration` and
Chrono simply reexports it.

### Date and Time

Chrono provides a `DateTime` type for the combined date and time.

`DateTime`, among others, is timezone-aware and
must be constructed from the `TimeZone` object.
`DateTime`s with different time zones do not mix, but can be converted to each other.

You can get the current date and time in the UTC time zone (`UTC::now()`)
or in the local time zone (`Local::now()`).

~~~~ {.rust}
use chrono::*;

let utc: DateTime<UTC> = UTC::now();       // e.g. `2014-11-28T12:45:59.324310806Z`
let local: DateTime<Local> = Local::now(); // e.g. `2014-11-28T21:45:59.324310806+09:00`
# let _ = utc; let _ = local;
~~~~

Alternatively, you can create your own date and time.
This is a bit verbose due to Rust's lack of function and method overloading,
but in turn we get a rich combination of initialization methods.

~~~~ {.rust}
use chrono::*;

let dt = UTC.ymd(2014, 7, 8).and_hms(9, 10, 11); // `2014-07-08T09:10:11Z`
// July 8 is 188th day of the year 2014 (`o` for "ordinal")
assert_eq!(dt, UTC.yo(2014, 189).and_hms(9, 10, 11));
// July 8 is Tuesday in ISO week 28 of the year 2014.
assert_eq!(dt, UTC.isoywd(2014, 28, Weekday::Tue).and_hms(9, 10, 11));

let dt = UTC.ymd(2014, 7, 8).and_hms_milli(9, 10, 11, 12); // `2014-07-08T09:10:11.012Z`
assert_eq!(dt, UTC.ymd(2014, 7, 8).and_hms_micro(9, 10, 11, 12_000));
assert_eq!(dt, UTC.ymd(2014, 7, 8).and_hms_nano(9, 10, 11, 12_000_000));

// dynamic verification
assert_eq!(UTC.ymd_opt(2014, 7, 8).and_hms_opt(21, 15, 33),
           LocalResult::Single(UTC.ymd(2014, 7, 8).and_hms(21, 15, 33)));
assert_eq!(UTC.ymd_opt(2014, 7, 8).and_hms_opt(80, 15, 33), LocalResult::None);
assert_eq!(UTC.ymd_opt(2014, 7, 38).and_hms_opt(21, 15, 33), LocalResult::None);

// other time zone objects can be used to construct a local datetime.
// obviously, `local_dt` is normally different from `dt`, but `fixed_dt` should be identical.
let local_dt = Local.ymd(2014, 7, 8).and_hms_milli(9, 10, 11, 12);
let fixed_dt = FixedOffset::east(9 * 3600).ymd(2014, 7, 8).and_hms_milli(18, 10, 11, 12);
assert_eq!(dt, fixed_dt);
# let _ = local_dt;
~~~~

Various properties are available to the date and time, and can be altered individually.
Most of them are defined in the traits `Datelike` and `Timelike` which you should `use` before.
Addition and subtraction is also supported.
The following illustrates most supported operations to the date and time:

~~~~ {.rust}
use chrono::*;

# /* we intentionally fake the datetime...
// assume this returned `2014-11-28T21:45:59.324310806+09:00`:
let dt = Local::now();
# */ // up to here. we now define a fixed datetime for the illustrative purpose.
# let dt = FixedOffset::east(9*3600).ymd(2014, 11, 28).and_hms_nano(21, 45, 59, 324310806);

// property accessors
assert_eq!((dt.year(), dt.month(), dt.day()), (2014, 11, 28));
assert_eq!((dt.month0(), dt.day0()), (10, 27)); // for unfortunate souls
assert_eq!((dt.hour(), dt.minute(), dt.second()), (21, 45, 59));
assert_eq!(dt.weekday(), Weekday::Fri);
assert_eq!(dt.weekday().number_from_monday(), 5); // Mon=1, ..., Sat=7
assert_eq!(dt.ordinal(), 332); // the day of year
assert_eq!(dt.num_days_from_ce(), 735565); // the number of days from and including Jan 1, 1

// time zone accessor and manipulation
assert_eq!(dt.offset().local_minus_utc(), Duration::hours(9));
assert_eq!(dt.timezone(), FixedOffset::east(9 * 3600));
assert_eq!(dt.with_timezone(&UTC), UTC.ymd(2014, 11, 28).and_hms_nano(12, 45, 59, 324310806));

// a sample of property manipulations (validates dynamically)
assert_eq!(dt.with_day(29).unwrap().weekday(), Weekday::Sat); // 2014-11-29 is Saturday
assert_eq!(dt.with_day(32), None);
assert_eq!(dt.with_year(-300).unwrap().num_days_from_ce(), -109606); // November 29, 301 BCE

// arithmetic operations
assert_eq!(UTC.ymd(2014, 11, 14).and_hms(8, 9, 10) - UTC.ymd(2014, 11, 14).and_hms(10, 9, 8),
           Duration::seconds(-2 * 3600 + 2));
assert_eq!(UTC.ymd(1970, 1, 1).and_hms(0, 0, 0) + Duration::seconds(1_000_000_000),
           UTC.ymd(2001, 9, 9).and_hms(1, 46, 40));
assert_eq!(UTC.ymd(1970, 1, 1).and_hms(0, 0, 0) - Duration::seconds(1_000_000_000),
           UTC.ymd(1938, 4, 24).and_hms(22, 13, 20));
~~~~

Formatting is done via the `format` method,
which format is equivalent to the familiar `strftime` format.
(See the `format::strftime` module documentation for full syntax.)

The default `to_string` method and `{:?}` specifier also give a reasonable representation.
Chrono also provides `to_rfc{2822,3339}` methods for well-known formats.

~~~~ {.rust}
use chrono::*;

let dt = UTC.ymd(2014, 11, 28).and_hms(12, 0, 9);
assert_eq!(dt.format("%Y-%m-%d %H:%M:%S").to_string(), "2014-11-28 12:00:09");
assert_eq!(dt.format("%a %b %e %T %Y").to_string(), "Fri Nov 28 12:00:09 2014");
assert_eq!(dt.format("%a %b %e %T %Y").to_string(), dt.format("%c").to_string());

assert_eq!(dt.to_string(), "2014-11-28 12:00:09 UTC");
assert_eq!(dt.to_rfc2822(), "Fri, 28 Nov 2014 12:00:09 +0000");
assert_eq!(dt.to_rfc3339(), "2014-11-28T12:00:09+00:00");
assert_eq!(format!("{:?}", dt), "2014-11-28T12:00:09Z");
~~~~

Parsing can be done with three methods:

1. The standard `FromStr` trait (and `parse` method on a string) can be used for
   parsing `DateTime<FixedOffset>`, `DateTime<UTC>` and `DateTime<Local>` values.
   This parses what the `{:?}` (`std::fmt::Debug`) format specifier prints,
   and requires the offset to be present.

2. `DateTime::parse_from_str` parses a date and time with offsets and
   returns `DateTime<FixedOffset>`.
   This should be used when the offset is a part of input and the caller cannot guess that.
   It *cannot* be used when the offset can be missing.
   `DateTime::parse_from_rfc{2822,3339}` are similar but for well-known formats.

3. `Offset::datetime_from_str` is similar but returns `DateTime` of given offset.
   When the explicit offset is missing from the input, it simply uses given offset.
   It issues an error when the input contains an explicit offset different from the current offset.

More detailed control over the parsing process is available via `format` module.

~~~~ {.rust}
use chrono::*;

let dt = UTC.ymd(2014, 11, 28).and_hms(12, 0, 9);
let fixed_dt = dt.with_timezone(&FixedOffset::east(9*3600));

// method 1
assert_eq!("2014-11-28T12:00:09Z".parse::<DateTime<UTC>>(), Ok(dt.clone()));
assert_eq!("2014-11-28T21:00:09+09:00".parse::<DateTime<UTC>>(), Ok(dt.clone()));
assert_eq!("2014-11-28T21:00:09+09:00".parse::<DateTime<FixedOffset>>(), Ok(fixed_dt.clone()));

// method 2
assert_eq!(DateTime::parse_from_str("2014-11-28 21:00:09 +09:00", "%Y-%m-%d %H:%M:%S %z"),
           Ok(fixed_dt.clone()));
assert_eq!(DateTime::parse_from_rfc2822("Fri, 28 Nov 2014 21:00:09 +0900"), Ok(fixed_dt.clone()));
assert_eq!(DateTime::parse_from_rfc3339("2014-11-28T21:00:09+09:00"), Ok(fixed_dt.clone()));

// method 3
assert_eq!(UTC.datetime_from_str("2014-11-28 12:00:09", "%Y-%m-%d %H:%M:%S"), Ok(dt.clone()));
assert_eq!(UTC.datetime_from_str("Fri Nov 28 12:00:09 2014", "%a %b %e %T %Y"), Ok(dt.clone()));

// oops, the year is missing!
assert!(UTC.datetime_from_str("Fri Nov 28 12:00:09", "%a %b %e %T %Y").is_err());
// oops, the format string does not include the year at all!
assert!(UTC.datetime_from_str("Fri Nov 28 12:00:09", "%a %b %e %T").is_err());
// oops, the weekday is incorrect!
assert!(UTC.datetime_from_str("Sat Nov 28 12:00:09 2014", "%a %b %e %T %Y").is_err());
~~~~

### Individual date

Chrono also provides an individual date type (`Date`).
It also has time zones attached, and have to be constructed via time zones.
Most operations available to `DateTime` are also available to `Date` whenever appropriate.

~~~~ {.rust}
use chrono::*;

# // these *may* fail, but only very rarely. just rerun the test if you were that unfortunate ;)
assert_eq!(UTC::today(), UTC::now().date());
assert_eq!(Local::today(), Local::now().date());

assert_eq!(UTC.ymd(2014, 11, 28).weekday(), Weekday::Fri);
assert_eq!(UTC.ymd_opt(2014, 11, 31), LocalResult::None);
assert_eq!(UTC.ymd(2014, 11, 28).and_hms_milli(7, 8, 9, 10).format("%H%M%S").to_string(),
           "070809");
~~~~

There is no timezone-aware `Time` due to the lack of usefulness and also the complexity.

`DateTime` has `date` method which returns a `Date` which represents its date component.
There is also a `time` method, which simply returns a naive local time described below.

### Naive date and time

Chrono provides naive counterparts to `Date`, (non-existent) `Time` and `DateTime`
as `NaiveDate`, `NaiveTime` and `NaiveDateTime` respectively.

They have almost equivalent interfaces as their timezone-aware twins,
but are not associated to time zones obviously and can be quite low-level.
They are mostly useful for building blocks for higher-level types.

Timezone-aware `DateTime` and `Date` types have two methods returning naive versions:
`naive_local` returns a view to the naive local time,
and `naive_utc` returns a view to the naive UTC time.

## Limitations

Only proleptic Gregorian calendar (i.e. extended to support older dates) is supported.
Be very careful if you really have to deal with pre-20C dates, they can be in Julian or others.

Date types are limited in about +/- 262,000 years from the common epoch.
Time types are limited in the nanosecond accuracy.

Leap seconds are supported in the representation but Chrono doesn't try to make use of them.
(The main reason is that leap seconds are not really predictable.)
Almost *every* operation over the possible leap seconds will ignore them.
Consider using `NaiveDateTime` with the implicit TAI (International Atomic Time) scale if you want.

Chrono inherently does not support an inaccurate or partial date and time representation.
Any operation that can be ambiguous will return `None` in such cases.
For example, "a month later" of 2014-01-30 is not well-defined
and consequently `UTC.ymd(2014, 1, 30).with_month(2)` returns `None`.

Advanced time zone handling is not yet supported (but is planned in 0.3).

*/

#![doc(html_root_url = "https://lifthrasiir.github.io/rust-chrono/")]

#![cfg_attr(bench, feature(test))] // lib stability features as per RFC #507
#![deny(missing_docs)]

extern crate time as stdtime;
<<<<<<< HEAD
extern crate rustc_serialize;
=======
extern crate num;
>>>>>>> 89985b87

pub use duration::Duration;
pub use offset::{TimeZone, Offset, LocalResult};
pub use offset::utc::UTC;
pub use offset::fixed::FixedOffset;
pub use offset::local::Local;
pub use naive::date::NaiveDate;
pub use naive::time::NaiveTime;
pub use naive::datetime::NaiveDateTime;
pub use date::Date;
pub use datetime::DateTime;
pub use format::{ParseError, ParseResult};

// useful throughout the codebase
macro_rules! try_opt {
    ($e:expr) => (match $e { Some(v) => v, None => return None })
}

mod div;
pub mod duration {
    //! ISO 8601 duration.
    //!
    //! This used to be a part of rust-chrono,
    //! but has been subsequently merged into Rust's standard library.
    pub use stdtime::Duration;
}
pub mod offset;
pub mod naive {
    //! Date and time types which do not concern about the timezones.
    //!
    //! They are primarily building blocks for other types (e.g. `TimeZone`),
    //! but can be also used for the simpler date and time handling.
    pub mod date;
    pub mod time;
    pub mod datetime;
}
pub mod date;
pub mod datetime;
pub mod format;

/// The day of week (DOW).
///
/// The order of the days of week depends on the context.
/// One should prefer `*_from_monday` or `*_from_sunday` methods to get the correct result.
#[derive(PartialEq, Eq, Copy, Clone, Debug)]
pub enum Weekday {
    /// Monday.
    Mon = 0,
    /// Tuesday.
    Tue = 1,
    /// Wednesday.
    Wed = 2,
    /// Thursday.
    Thu = 3,
    /// Friday.
    Fri = 4,
    /// Saturday.
    Sat = 5,
    /// Sunday.
    Sun = 6,
}

impl Weekday {
    /// The next day in the week.
    #[inline]
    pub fn succ(&self) -> Weekday {
        match *self {
            Weekday::Mon => Weekday::Tue,
            Weekday::Tue => Weekday::Wed,
            Weekday::Wed => Weekday::Thu,
            Weekday::Thu => Weekday::Fri,
            Weekday::Fri => Weekday::Sat,
            Weekday::Sat => Weekday::Sun,
            Weekday::Sun => Weekday::Mon,
        }
    }

    /// The previous day in the week.
    #[inline]
    pub fn pred(&self) -> Weekday {
        match *self {
            Weekday::Mon => Weekday::Sun,
            Weekday::Tue => Weekday::Mon,
            Weekday::Wed => Weekday::Tue,
            Weekday::Thu => Weekday::Wed,
            Weekday::Fri => Weekday::Thu,
            Weekday::Sat => Weekday::Fri,
            Weekday::Sun => Weekday::Sat,
        }
    }

    /// Returns a DOW number starting from Monday = 1. (ISO 8601 weekday number)
    #[inline]
    pub fn number_from_monday(&self) -> u32 {
        match *self {
            Weekday::Mon => 1,
            Weekday::Tue => 2,
            Weekday::Wed => 3,
            Weekday::Thu => 4,
            Weekday::Fri => 5,
            Weekday::Sat => 6,
            Weekday::Sun => 7,
        }
    }

    /// Returns a DOW number starting from Sunday = 1.
    #[inline]
    pub fn number_from_sunday(&self) -> u32 {
        match *self {
            Weekday::Mon => 2,
            Weekday::Tue => 3,
            Weekday::Wed => 4,
            Weekday::Thu => 5,
            Weekday::Fri => 6,
            Weekday::Sat => 7,
            Weekday::Sun => 1,
        }
    }

    /// Returns a DOW number starting from Monday = 0.
    #[inline]
    pub fn num_days_from_monday(&self) -> u32 {
        match *self {
            Weekday::Mon => 0,
            Weekday::Tue => 1,
            Weekday::Wed => 2,
            Weekday::Thu => 3,
            Weekday::Fri => 4,
            Weekday::Sat => 5,
            Weekday::Sun => 6,
        }
    }

    /// Returns a DOW number starting from Sunday = 0.
    #[inline]
    pub fn num_days_from_sunday(&self) -> u32 {
        match *self {
            Weekday::Mon => 1,
            Weekday::Tue => 2,
            Weekday::Wed => 3,
            Weekday::Thu => 4,
            Weekday::Fri => 5,
            Weekday::Sat => 6,
            Weekday::Sun => 0,
        }
    }
}

impl num::traits::FromPrimitive for Weekday {

    #[inline]
    fn from_i64(n: i64) -> Option<Weekday> {
        match n {
            0 => Some(Weekday::Mon),
            1 => Some(Weekday::Tue),
            2 => Some(Weekday::Wed),
            3 => Some(Weekday::Thu),
            4 => Some(Weekday::Fri),
            5 => Some(Weekday::Sat),
            6 => Some(Weekday::Sun),
            _ => None,
        }
    }

    #[inline]
    fn from_u64(n: u64) -> Option<Weekday> {
        match n {
            0 => Some(Weekday::Mon),
            1 => Some(Weekday::Tue),
            2 => Some(Weekday::Wed),
            3 => Some(Weekday::Thu),
            4 => Some(Weekday::Fri),
            5 => Some(Weekday::Sat),
            6 => Some(Weekday::Sun),
            _ => None,
        }
    }
}


/// The common set of methods for date component.
pub trait Datelike {
    /// Returns the year number.
    fn year(&self) -> i32;

    /// Returns the absolute year number starting from 1 with a boolean flag,
    /// which is false when the year predates the epoch (BCE/BC) and true otherwise (CE/AD).
    #[inline]
    fn year_ce(&self) -> (bool, u32) {
        let year = self.year();
        if year < 1 {
            (false, (1 - year) as u32)
        } else {
            (true, year as u32)
        }
    }

    /// Returns the month number starting from 1.
    fn month(&self) -> u32;

    /// Returns the month number starting from 0.
    fn month0(&self) -> u32;

    /// Returns the day of month starting from 1.
    fn day(&self) -> u32;

    /// Returns the day of month starting from 0.
    fn day0(&self) -> u32;

    /// Returns the day of year starting from 1.
    fn ordinal(&self) -> u32;

    /// Returns the day of year starting from 0.
    fn ordinal0(&self) -> u32;

    /// Returns the day of week.
    fn weekday(&self) -> Weekday;

    /// Returns the ISO week date: an adjusted year, week number and day of week.
    /// The adjusted year may differ from that of the calendar date.
    fn isoweekdate(&self) -> (i32, u32, Weekday);

    /// Makes a new value with the year number changed.
    ///
    /// Returns `None` when the resulting value would be invalid.
    fn with_year(&self, year: i32) -> Option<Self>;

    /// Makes a new value with the month number (starting from 1) changed.
    ///
    /// Returns `None` when the resulting value would be invalid.
    fn with_month(&self, month: u32) -> Option<Self>;

    /// Makes a new value with the month number (starting from 0) changed.
    ///
    /// Returns `None` when the resulting value would be invalid.
    fn with_month0(&self, month0: u32) -> Option<Self>;

    /// Makes a new value with the day of month (starting from 1) changed.
    ///
    /// Returns `None` when the resulting value would be invalid.
    fn with_day(&self, day: u32) -> Option<Self>;

    /// Makes a new value with the day of month (starting from 0) changed.
    ///
    /// Returns `None` when the resulting value would be invalid.
    fn with_day0(&self, day0: u32) -> Option<Self>;

    /// Makes a new value with the day of year (starting from 1) changed.
    ///
    /// Returns `None` when the resulting value would be invalid.
    fn with_ordinal(&self, ordinal: u32) -> Option<Self>;

    /// Makes a new value with the day of year (starting from 0) changed.
    ///
    /// Returns `None` when the resulting value would be invalid.
    fn with_ordinal0(&self, ordinal0: u32) -> Option<Self>;

    /// Returns the number of days since January 1, 1 (Day 1) in the proleptic Gregorian calendar.
    fn num_days_from_ce(&self) -> i32 {
        // we know this wouldn't overflow since year is limited to 1/2^13 of i32's full range.
        let mut year = self.year() - 1;
        let mut ndays = 0;
        if year < 0 {
            let excess = 1 + (-year) / 400;
            year += excess * 400;
            ndays -= excess * 146097;
        }
        let div_100 = year / 100;
        ndays += ((year * 1461) >> 2) - div_100 + (div_100 >> 2);
        ndays + self.ordinal() as i32
    }
}

/// The common set of methods for time component.
pub trait Timelike {
    /// Returns the hour number from 0 to 23.
    fn hour(&self) -> u32;

    /// Returns the hour number from 1 to 12 with a boolean flag,
    /// which is false for AM and true for PM.
    #[inline]
    fn hour12(&self) -> (bool, u32) {
        let hour = self.hour();
        let mut hour12 = hour % 12;
        if hour12 == 0 { hour12 = 12; }
        (hour >= 12, hour12)
    }

    /// Returns the minute number from 0 to 59.
    fn minute(&self) -> u32;

    /// Returns the second number from 0 to 59.
    fn second(&self) -> u32;

    /// Returns the number of nanoseconds since the whole non-leap second.
    /// The range from 1,000,000,000 to 1,999,999,999 represents the leap second.
    fn nanosecond(&self) -> u32;

    /// Makes a new value with the hour number changed.
    ///
    /// Returns `None` when the resulting value would be invalid.
    fn with_hour(&self, hour: u32) -> Option<Self>;

    /// Makes a new value with the minute number changed.
    ///
    /// Returns `None` when the resulting value would be invalid.
    fn with_minute(&self, min: u32) -> Option<Self>;

    /// Makes a new value with the second number changed.
    ///
    /// Returns `None` when the resulting value would be invalid.
    fn with_second(&self, sec: u32) -> Option<Self>;

    /// Makes a new value with nanoseconds since the whole non-leap second changed.
    ///
    /// Returns `None` when the resulting value would be invalid.
    fn with_nanosecond(&self, nano: u32) -> Option<Self>;

    /// Returns the number of non-leap seconds past the last midnight.
    #[inline]
    fn num_seconds_from_midnight(&self) -> u32 {
        self.hour() * 3600 + self.minute() * 60 + self.second()
    }
}

#[test]
fn test_readme_doomsday() {
    use num::iter::range_inclusive;

    for y in range_inclusive(naive::date::MIN.year(), naive::date::MAX.year()) {
        // even months
        let d4   = NaiveDate::from_ymd(y,  4,  4);
        let d6   = NaiveDate::from_ymd(y,  6,  6);
        let d8   = NaiveDate::from_ymd(y,  8,  8);
        let d10  = NaiveDate::from_ymd(y, 10, 10);
        let d12  = NaiveDate::from_ymd(y, 12, 12);

        // nine to five, seven-eleven
        let d59  = NaiveDate::from_ymd(y,  5,  9);
        let d95  = NaiveDate::from_ymd(y,  9,  5);
        let d711 = NaiveDate::from_ymd(y,  7, 11);
        let d117 = NaiveDate::from_ymd(y, 11,  7);

        // "March 0"
        let d30  = NaiveDate::from_ymd(y,  3,  1).pred();

        let weekday = d30.weekday();
        let other_dates = [d4, d6, d8, d10, d12, d59, d95, d711, d117];
        assert!(other_dates.iter().all(|d| d.weekday() == weekday));
    }
}<|MERGE_RESOLUTION|>--- conflicted
+++ resolved
@@ -270,11 +270,8 @@
 #![deny(missing_docs)]
 
 extern crate time as stdtime;
-<<<<<<< HEAD
 extern crate rustc_serialize;
-=======
 extern crate num;
->>>>>>> 89985b87
 
 pub use duration::Duration;
 pub use offset::{TimeZone, Offset, LocalResult};
