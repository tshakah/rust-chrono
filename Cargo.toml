--- conflicted
+++ resolved
@@ -15,9 +15,5 @@
 name = "chrono"
 
 [dependencies]
-<<<<<<< HEAD
-time = "0.1.20"
+time = "0.1.22"
 rustc-serialize = "*"
-=======
-time = "0.1.22"
->>>>>>> e0127020
