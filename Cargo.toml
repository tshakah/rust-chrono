--- conflicted
+++ resolved
@@ -15,10 +15,6 @@
 name = "chrono"
 
 [dependencies]
-<<<<<<< HEAD
 rustc-serialize = "*"
 time = "*"
-=======
-time = "*"
-num = "*"
->>>>>>> 89985b87
+num = "*"